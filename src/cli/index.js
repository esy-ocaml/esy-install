/* @flow */

import {ConsoleReporter, JSONReporter} from '../reporters/index.js';
import {sortAlpha} from '../util/misc.js';
import {registries, registryNames} from '../registries/index.js';
import * as commands from './commands/index.js';
import * as constants from '../constants.js';
import * as network from '../util/network.js';
import {MessageError} from '../errors.js';
import aliases from './aliases.js';
import Config from '../config.js';

const camelCase = require('camelcase');
const chalk = require('chalk');
const commander = require('commander');
const fs = require('fs');
const invariant = require('invariant');
const lockfile = require('proper-lockfile');
const loudRejection = require('loud-rejection');
const net = require('net');
const onDeath = require('death');
const path = require('path');
const pkg = require('../../package.json');

loudRejection();

//
const startArgs = process.argv.slice(0, 2);
let args = process.argv.slice(2);

// ignore all arguments after a --
let endArgs = [];
for (let i = 0; i < args.length; i++) {
  const arg = args[i];
  if (arg === '--') {
    endArgs = args.slice(i + 1);
    args = args.slice(0, i);
  }
}

// set global options
commander.version(pkg.version);
commander.usage('[command] [flags]');
commander.option('--offline', 'trigger an error if any required dependencies are not available in local cache');
commander.option('--prefer-offline', 'use network only if dependencies are not available in local cache');
commander.option('--strict-semver');
commander.option('--json', '');
commander.option('--ignore-scripts', "don't run lifecycle scripts");
commander.option('--har', 'save HAR output of network traffic');
commander.option('--ignore-platform', 'ignore platform checks');
commander.option('--ignore-engines', 'ignore engines check');
commander.option('--ignore-optional', '');
commander.option('--force', 'ignore all caches');
commander.option('--flat', 'only allow one version of a package');
commander.option('--prod, --production', '');
commander.option('--no-lockfile', "don't read or generate a lockfile");
commander.option('--pure-lockfile', "don't generate a lockfile");
commander.option('--global-folder <path>', '');
commander.option(
  '--modules-folder <path>',
  'rather than installing modules into the node_modules folder relative to the cwd, output them here',
);
commander.option(
  '--cache-folder <path>',
  'specify a custom folder to store the yarn cache',
);
commander.option(
  '--mutex <type>[:specifier]',
  'use a mutex to ensure only one yarn instance is executing',
);
commander.option(
  '--no-emoji',
  'disable emoji in output',
);
<<<<<<< HEAD
commander.option('--proxy <host>', '');
commander.option('--https-proxy <host>', '');
=======
commander.option(
  '--no-progress',
  'disable progress bar',
);
>>>>>>> 9c979b82

// get command name
let commandName: string = args.shift() || '';
let command;

//
const hyphenate = (string) => string.replace(/[A-Z]/g, (match) => ('-' + match.charAt(0).toLowerCase()));
const getDocsLink = (name) => `https://yarnpkg.com/en/docs/cli/${name || ''}`;
const getDocsInfo = (name) => 'Visit ' + chalk.bold(getDocsLink(name)) + ' for documentation about this command.';

//
if (commandName === 'help' || commandName === '--help' || commandName === '-h') {
  commandName = 'help';
  if (args.length) {
    const helpCommand = hyphenate(args[0]);
    if (commands[helpCommand]) {
      commander.on('--help', () => console.log('  ' + getDocsInfo(helpCommand) + '\n'));
    }
  } else {
    commander.on('--help', () => {
      console.log('  Commands:\n');
      for (const name of Object.keys(commands).sort(sortAlpha)) {
        if (commands[name].useless) {
          continue;
        }

        console.log(`    - ${hyphenate(name)}`);
      }
      console.log('\n  Run `' + chalk.bold('yarn help COMMAND') + '` for more information on specific commands.');
      console.log('  Visit ' + chalk.bold(getDocsLink()) + ' to learn more about Yarn.\n');
    });
  }
}

// if no args or command name looks like a flag then default to `install`
if (!commandName || commandName[0] === '-') {
  if (commandName) {
    args.unshift(commandName);
  }
  commandName = 'install';
}

// aliases: i -> install
if (commandName && typeof aliases[commandName] === 'string') {
  const alias = aliases[commandName];
  command = {
    run(config: Config, reporter: ConsoleReporter | JSONReporter): Promise<void> {
      throw new MessageError(`Did you mean \`yarn ${alias}\`?`);
    },
  };
}

//
if (commandName === 'help' && args.length) {
  commandName = camelCase(args.shift());
  args.push('--help');
}

//
invariant(commandName, 'Missing command name');
command = command || commands[camelCase(commandName)];

//
if (command && typeof command.setFlags === 'function') {
  command.setFlags(commander);
}

if (commandName === 'help' || args.indexOf('--help') >= 0 || args.indexOf('-h') >= 0) {
  const examples: Array<string> = (command && command.examples) || [];
  if (examples.length) {
    commander.on('--help', () => {
      console.log('  Examples:\n');
      for (const example of examples) {
        console.log(`    $ yarn ${example}`);
      }
      console.log();
    });
  }

  commander.parse(startArgs.concat(args));
  commander.help();
  process.exit(1);
}

//
if (!command) {
  args.unshift(commandName);
  command = commands.run;
}
invariant(command, 'missing command');

// parse flags
commander.parse(startArgs.concat(args));
commander.args = commander.args.concat(endArgs);

//
let Reporter = ConsoleReporter;
if (commander.json) {
  Reporter = JSONReporter;
}
const reporter = new Reporter({
  emoji: commander.emoji && process.stdout.isTTY && process.platform === 'darwin',
  noProgress: commander.noProgress,
});
reporter.initPeakMemoryCounter();

//
const config = new Config(reporter);

// print header
let outputWrapper = true;
if (typeof command.hasWrapper === 'function') {
  outputWrapper = command.hasWrapper(commander, commander.args);
}
if (outputWrapper) {
  reporter.header(commandName, pkg);
}

if (command.noArguments && commander.args.length) {
  reporter.error(reporter.lang('noArguments'));
  reporter.info(getDocsInfo(commandName));
  process.exit(1);
}

//
if (commander.yes) {
  reporter.warn(reporter.lang('yesWarning'));
}

//
if (!commander.offline && network.isOffline()) {
  reporter.warn(reporter.lang('networkWarning'));
}

//
if (command.requireLockfile && !fs.existsSync(path.join(config.cwd, constants.LOCKFILE_FILENAME))) {
  reporter.error(reporter.lang('noRequiredLockfile'));
  process.exit(1);
}

//
const run = (): Promise<void> => {
  invariant(command, 'missing command');
  return command.run(config, reporter, commander, commander.args).then(() => {
    reporter.close();
    if (outputWrapper) {
      reporter.footer(false);
    }
  });
};

//
const runEventuallyWithFile = (mutexFilename: ?string, isFirstTime?: boolean): Promise<void> => {
  return new Promise((ok) => {
    const lockFilename = mutexFilename || path.join(config.cwd, constants.SINGLE_INSTANCE_FILENAME);
    lockfile.lock(lockFilename, {realpath: false}, (err: mixed, release: () => void) => {
      if (err) {
        if (isFirstTime) {
          reporter.warn(reporter.lang('waitingInstance'));
        }
        setTimeout(() => {
          ok(runEventuallyWithFile());
        }, 200); // do not starve the CPU
      } else {
        onDeath(() => {
          process.exit(1);
        });
        ok(run().then(release));
      }
    });
  });
};

//
const runEventuallyWithNetwork = (mutexPort: ?string): Promise<void> => {
  return new Promise((ok) => {
    const connectionOptions = {
      port: +mutexPort || constants.SINGLE_INSTANCE_PORT,
    };

    const clients = [];
    const server = net.createServer((client: net$Socket) => {
      clients.push(client);
    });

    server.on('error', () => {
      // another yarnn instance exists, let's connect to it to know when it dies.
      reporter.warn(reporter.lang('waitingInstance'));
      const socket = net.createConnection(connectionOptions);

      socket
        .on('data', () => {
          // the server has informed us he's going to die soon™.
          socket.unref(); // let it die
          process.nextTick(() => {
            ok(runEventuallyWithNetwork());
          });
        })
        .on('error', () => {
          // No server to listen to ? :O let's retry to become the next server then.
          process.nextTick(() => {
            ok(runEventuallyWithNetwork());
          });
        });
    });

    const onServerEnd = (): Promise<void> => {
      clients.forEach((client) => {
        client.write('closing. kthanx, bye.');
      });
      server.close();
      return Promise.resolve();
    };

    // open the server and continue only if succeed.
    server.listen(connectionOptions, () => {
      // ensure the server gets closed properly on SIGNALS.
      onDeath(onServerEnd);

      ok(run().then(onServerEnd));
    });
  });
};

function onUnexpectedError(err: Error) {
  function indent(str: string): string {
    return '\n  ' + str.trim().split('\n').join('\n  ');
  }

  const log = [];
  log.push(`Arguments: ${indent(process.argv.join(' '))}`);
  log.push(`PATH: ${indent(process.env.PATH || 'undefined')}`);
  log.push(`Yarn version: ${indent(pkg.version)}`);
  log.push(`Node version: ${indent(process.versions.node)}`);
  log.push(`Platform: ${indent(process.platform + ' ' + process.arch)}`);

  // add manifests
  for (const registryName of registryNames) {
    const possibleLoc = path.join(config.cwd, registries[registryName].filename);
    const manifest = fs.existsSync(possibleLoc) ? fs.readFileSync(possibleLoc, 'utf8') : 'No manifest';
    log.push(`${registryName} manifest: ${indent(manifest)}`);
  }

  // lockfile
  const lockLoc = path.join(config.cwd, constants.LOCKFILE_FILENAME);
  const lockfile = fs.existsSync(lockLoc) ? fs.readFileSync(lockLoc, 'utf8') : 'No lockfile';
  log.push(`Lockfile: ${indent(lockfile)}`);

  log.push(`Trace: ${indent(err.stack)}`);

  const errorLoc = path.join(config.cwd, 'yarn-error.log');
  fs.writeFileSync(errorLoc, log.join('\n\n') + '\n');

  reporter.error(reporter.lang('unexpectedError', errorLoc));
}

//
config.init({
  modulesFolder: commander.modulesFolder,
  globalFolder: commander.globalFolder,
  cacheFolder: commander.cacheFolder,
  preferOffline: commander.preferOffline,
  captureHar: commander.har,
  ignorePlatform: commander.ignorePlatform,
  ignoreEngines: commander.ignoreEngines,
  ignoreScripts: commander.ignoreScripts,
  offline: commander.preferOffline || commander.offline,
  looseSemver: !commander.strictSemver,
  httpProxy: commander.proxy,
  httpsProxy: commander.httpsProxy,
}).then(() => {
  const exit = () => {
    process.exit(0);
  };

  const mutex: mixed = commander.mutex;
  if (mutex && typeof mutex === 'string') {
    const parts = mutex.split(':');
    const mutexType = parts.shift();
    const mutexSpecifier = parts.join(':');

    if (mutexType === 'file') {
      return runEventuallyWithFile(mutexSpecifier, true).then(exit);
    } else if (mutexType === 'network') {
      return runEventuallyWithNetwork(mutexSpecifier).then(exit);
    } else {
      throw new MessageError(`Unknown single instance type ${mutexType}`);
    }
  } else {
    return run().then(exit);
  }
}).catch((err: Error) => {
  if (err instanceof MessageError) {
    reporter.error(err.message);
  } else {
    onUnexpectedError(err);
  }

  const actualCommandForHelp = commands[commandName] ? commandName : aliases[commandName];
  if (actualCommandForHelp) {
    reporter.info(getDocsInfo(actualCommandForHelp));
  }

  process.exit(1);
});<|MERGE_RESOLUTION|>--- conflicted
+++ resolved
@@ -72,15 +72,12 @@
   '--no-emoji',
   'disable emoji in output',
 );
-<<<<<<< HEAD
 commander.option('--proxy <host>', '');
 commander.option('--https-proxy <host>', '');
-=======
 commander.option(
   '--no-progress',
   'disable progress bar',
 );
->>>>>>> 9c979b82
 
 // get command name
 let commandName: string = args.shift() || '';
